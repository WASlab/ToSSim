{
<<<<<<< HEAD
  "name": "attributes_placeholder",
  "description": "Placeholder tool spec; real attribute lookup not implemented yet",
  "class": "environment_static"
=======
    "name": "attributes",
    "class": "environment_static",
    "description": "Get information about game attributes like attack types, defense types, visit types, and immunities.",
    "inputs": [
        {"name": "attribute", "type": "string", "description": "The specific attribute to look up. If not provided, returns all attributes."}
    ],
    "outputs": [
        {"name": "attribute_info", "type": "object", "description": "Attribute details or all attributes if no specific one requested"}
    ],
    "examples": [
        {
            "input": {"attribute": "BasicDefense"},
            "output": {
                "attribute_info": {
                    "BasicDefense": {
                        "type": "defense",
                        "description": "Grants protection from Basic Attacks. If you are attacked with Basic Attack power, you survive. Powerful and Unstoppable Attacks bypass Basic Defense.",
                        "blocks": ["BasicAttack"],
                        "bypassed_by": ["PowerfulAttack", "UnstoppableAttack"],
                        "notes": [
                            "Roles with Basic Defense must be lynched during the Day or killed at Night by Powerful or Unstoppable Attacks."
                        ]
                    }
                }
            }
        },
        {
            "input": {"attribute": ""},
            "output": {
                "attribute_info": {
                    "BasicDefense": {
                        "type": "defense",
                        "description": "Grants protection from Basic Attacks. If you are attacked with Basic Attack power, you survive. Powerful and Unstoppable Attacks bypass Basic Defense.",
                        "blocks": ["BasicAttack"],
                        "bypassed_by": ["PowerfulAttack", "UnstoppableAttack"],
                        "notes": [
                            "Roles with Basic Defense must be lynched during the Day or killed at Night by Powerful or Unstoppable Attacks."
                        ]
                    },
                    "PowerfulDefense": {
                        "type": "defense",
                        "description": "Grants protection from Powerful and Basic Attacks. Only Unstoppable Attacks can kill a player with Powerful Defense, except for special exceptions like Guardian Angel vs. Jailor executions.",
                        "blocks": ["BasicAttack", "PowerfulAttack"],
                        "bypassed_by": ["UnstoppableAttack"],
                        "notes": [
                            "Guardian Angel can protect their target from Jailor executions."
                        ]
                    },
                    "InvincibleDefense": {
                        "type": "defense",
                        "description": "Cannot be killed at Night by any means. Blocks all attacks, including Unstoppable Attacks. Only lynching during the Day will kill a role with Invincible Defense.",
                        "blocks": ["BasicAttack", "PowerfulAttack", "UnstoppableAttack"],
                        "bypassed_by": [],
                        "notes": [
                            "The only way to bypass Invincible Defense is lynching during the Day."
                        ]
                    },
                    "BasicAttack": {
                        "type": "attack",
                        "description": "Standard attack power. Can kill players with no defense but is blocked by Basic Defense or higher.",
                        "bypasses": [],
                        "blocked_by": ["BasicDefense", "PowerfulDefense", "InvincibleDefense"],
                        "notes": [
                            "Most roles have Basic Attack power by default."
                        ]
                    },
                    "PowerfulAttack": {
                        "type": "attack", 
                        "description": "Strong attack power. Bypasses Basic Defense but is blocked by Powerful Defense or higher.",
                        "bypasses": ["BasicDefense"],
                        "blocked_by": ["PowerfulDefense", "InvincibleDefense"],
                        "notes": [
                            "Usually found on killing roles or when using certain abilities."
                        ]
                    },
                    "UnstoppableAttack": {
                        "type": "attack",
                        "description": "Maximum attack power. Bypasses all defense except Invincible Defense.",
                        "bypasses": ["BasicDefense", "PowerfulDefense"],
                        "blocked_by": ["InvincibleDefense"],
                        "notes": [
                            "Very rare attack type, usually found on evolved roles or special conditions."
                        ]
                    }
                }
            }
        }
    ]
>>>>>>> 5b93cb9c
}<|MERGE_RESOLUTION|>--- conflicted
+++ resolved
@@ -1,9 +1,4 @@
 {
-<<<<<<< HEAD
-  "name": "attributes_placeholder",
-  "description": "Placeholder tool spec; real attribute lookup not implemented yet",
-  "class": "environment_static"
-=======
     "name": "attributes",
     "class": "environment_static",
     "description": "Get information about game attributes like attack types, defense types, visit types, and immunities.",
@@ -92,5 +87,4 @@
             }
         }
     ]
->>>>>>> 5b93cb9c
 }